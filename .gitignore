coverage*
<<<<<<< HEAD
.idea/
v1/.idea/
=======
_vendor-*
.idea/*
>>>>>>> 0805f591
<|MERGE_RESOLUTION|>--- conflicted
+++ resolved
@@ -1,8 +1,4 @@
 coverage*
-<<<<<<< HEAD
-.idea/
-v1/.idea/
-=======
 _vendor-*
 .idea/*
->>>>>>> 0805f591
+v1/.idea/*