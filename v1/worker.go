package machinery

import (
	"errors"
	"fmt"
	"os"
	"os/signal"
	"syscall"
	"time"

	"github.com/vidmed/machinery/v1/backends"
	"github.com/vidmed/machinery/v1/log"
	"github.com/vidmed/machinery/v1/retry"
	"github.com/vidmed/machinery/v1/tasks"
)

// Worker represents a single worker process
type Worker struct {
	server      *Server
	ConsumerTag string
	Concurrency int
}

// Launch starts a new worker process. The worker subscribes
// to the default queue and processes incoming registered tasks
func (worker *Worker) Launch() error {
	errorsChan := make(chan error)

	worker.LaunchAsync(errorsChan)

	return <-errorsChan
}

// LaunchAsync is a non blocking version of Launch
func (worker *Worker) LaunchAsync(errorsChan chan<- error) {
	cnf := worker.server.GetConfig()
	broker := worker.server.GetBroker()

	// Log some useful information about woorker configuration
	log.INFO.Printf("Launching a worker with the following settings:")
	log.INFO.Printf("- Broker: %s", cnf.Broker)
	log.INFO.Printf("- DefaultQueue: %s", cnf.DefaultQueue)
	log.INFO.Printf("- ResultBackend: %s", cnf.ResultBackend)
	if cnf.AMQP != nil {
		log.INFO.Printf("- AMQP: %s", cnf.AMQP.Exchange)
		log.INFO.Printf("  - Exchange: %s", cnf.AMQP.Exchange)
		log.INFO.Printf("  - ExchangeType: %s", cnf.AMQP.ExchangeType)
		log.INFO.Printf("  - BindingKey: %s", cnf.AMQP.BindingKey)
		log.INFO.Printf("  - PrefetchCount: %d", cnf.AMQP.PrefetchCount)
	}

	// Goroutine to start broker consumption and handle retries when broker connection dies
	go func() {
		for {
			retry, err := broker.StartConsuming(worker.ConsumerTag, worker.Concurrency, worker)

			if retry {
<<<<<<< HEAD
				log.ERROR.Printf("Start consuming error: %s", err)
=======
				log.WARNING.Printf("Broker failed with error: %s", err)
>>>>>>> 0805f591
			} else {
				errorsChan <- err // stop the goroutine
				return
			}
		}
	}()

	sig := make(chan os.Signal, 1)
	signal.Notify(sig, os.Interrupt, syscall.SIGTERM)
	var signalsReceived uint

	// Goroutine Handle SIGINT and SIGTERM signals
	go func() {
		for {
			select {
			case s := <-sig:
				log.WARNING.Printf("Signal received: %v", s)
				signalsReceived++

				if signalsReceived < 2 {
					// After first Ctrl+C start quitting the worker gracefully
					log.WARNING.Print("Waiting for running tasks to finish before shutting down")
					go func() {
						worker.Quit()
						errorsChan <- errors.New("Worker quit gracefully")
					}()
				} else {
					// Abort the program when user hits Ctrl+C second time in a row
					errorsChan <- errors.New("Worker quit abruptly")
				}
			}
		}
	}()
}

// Quit tears down the running worker process
func (worker *Worker) Quit() {
	worker.server.GetBroker().StopConsuming()
}

// Process handles received tasks and triggers success/error callbacks
func (worker *Worker) Process(signature *tasks.Signature) error {
	// If the task is not registered with this worker, do not continue
	// but only return nil as we do not want to restart the worker process
	if !worker.server.IsTaskRegistered(signature.Name) {
		return nil
	}

	taskFunc, err := worker.server.GetRegisteredTask(signature.Name)
	if err != nil {
		return nil
	}

	// Update task state to RECEIVED
	if err = worker.server.GetBackend().SetStateReceived(signature); err != nil {
		return fmt.Errorf("Set state received error: %s", err)
	}

	// Prepare task for processing
	task, err := tasks.New(taskFunc, signature.Args)
	// if this failed, it means the task is malformed, probably has invalid
	// signature, go directly to task failed without checking whether to retry
	if err != nil {
		worker.taskFailed(signature, err)
		return err
	}

	// Update task state to STARTED
	if err = worker.server.GetBackend().SetStateStarted(signature); err != nil {
		return fmt.Errorf("Set state started error: %s", err)
	}

	// Call the task
	results, err := task.Call()
	if err != nil {
		// Let's retry the task
		if signature.RetryCount > 0 {
			return worker.taskRetry(signature)
		}

		return worker.taskFailed(signature, err)
	}

	return worker.taskSucceeded(signature, results)
}

// retryTask decrements RetryCount counter and republishes the task to the queue
func (worker *Worker) taskRetry(signature *tasks.Signature) error {
	// Update task state to RETRY
	if err := worker.server.GetBackend().SetStateRetry(signature); err != nil {
		return fmt.Errorf("Set state retry error: %s", err)
	}

	// Decrement the retry counter, when it reaches 0, we won't retry again
	signature.RetryCount--

	// Increase retry timeout
	signature.RetryTimeout = retry.FibonacciNext(signature.RetryTimeout)

	// Delay task by signature.RetryTimeout seconds
	eta := time.Now().UTC().Add(time.Second * time.Duration(signature.RetryTimeout))
	signature.ETA = &eta

	log.WARNING.Printf("Task %s failed. Going to retry in %ds.", signature.UUID, signature.RetryTimeout)

	// Send the task back to the queue
	_, err := worker.server.SendTask(signature)
	return err
}

// taskSucceeded updates the task state and triggers success callbacks or a
// chord callback if this was the last task of a group with a chord callback
func (worker *Worker) taskSucceeded(signature *tasks.Signature, taskResults []*tasks.TaskResult) error {
	// Update task state to SUCCESS
	if err := worker.server.GetBackend().SetStateSuccess(signature, taskResults); err != nil {
		return fmt.Errorf("Set state success error: %s", err)
	}

	// Log human readable results of the processed task
	var debugResults = "[]"
	results, err := tasks.ReflectTaskResults(taskResults)
	if err != nil {
		log.WARNING.Print(err)
	} else {
		debugResults = tasks.HumanReadableResults(results)
	}
	log.INFO.Printf("Processed task %s. Results = %s", signature.UUID, debugResults)

	// Trigger success callbacks

	for _, successTask := range signature.OnSuccess {
		if signature.Immutable == false {
			// Pass results of the task to success callbacks
			for _, taskResult := range taskResults {
				successTask.Args = append(successTask.Args, tasks.Arg{
					Type:  taskResult.Type,
					Value: taskResult.Value,
				})
			}
		}

		worker.server.SendTask(successTask)
	}

	// If the task was not part of a group, just return
	if signature.GroupUUID == "" {
		return nil
	}

	// Check if all task in the group has completed
	groupCompleted, err := worker.server.GetBackend().GroupCompleted(
		signature.GroupUUID,
		signature.GroupTaskCount,
	)
	if err != nil {
		return fmt.Errorf("Group completed error: %s", err)
	}

	// If the group has not yet completed, just return
	if !groupCompleted {
		return nil
	}

	// Defer purging of group meta queue if we are using AMQP backend
	if worker.hasAMQPBackend() {
		defer worker.server.GetBackend().PurgeGroupMeta(signature.GroupUUID)
	}

	// There is no chord callback, just return
	if signature.ChordCallback == nil {
		return nil
	}

	// Trigger chord callback
	shouldTrigger, err := worker.server.GetBackend().TriggerChord(signature.GroupUUID)
	if err != nil {
		return fmt.Errorf("Trigger chord error: %s", err)
	}

	// Chord has already been triggered
	if !shouldTrigger {
		return nil
	}

	// Get task states
	taskStates, err := worker.server.GetBackend().GroupTaskStates(
		signature.GroupUUID,
		signature.GroupTaskCount,
	)
	if err != nil {
		return nil
	}

	// Append group tasks' return values to chord task if it's not immutable
	for _, taskState := range taskStates {
		if !taskState.IsSuccess() {
			return nil
		}

		if signature.ChordCallback.Immutable == false {
			// Pass results of the task to the chord callback
			for _, taskResult := range taskState.Results {
				signature.ChordCallback.Args = append(signature.ChordCallback.Args, tasks.Arg{
					Type:  taskResult.Type,
					Value: taskResult.Value,
				})
			}
		}
	}

	// Send the chord task
	_, err = worker.server.SendTask(signature.ChordCallback)
	if err != nil {
		return err
	}

	return nil
}

// taskFailed updates the task state and triggers error callbacks
func (worker *Worker) taskFailed(signature *tasks.Signature, taskErr error) error {
	// Update task state to FAILURE
	if err := worker.server.GetBackend().SetStateFailure(signature, taskErr.Error()); err != nil {
		return fmt.Errorf("Set state failure error: %s", err)
	}

	log.ERROR.Printf("Failed processing %s. Error = %v", signature.UUID, taskErr)

	// Trigger error callbacks
	for _, errorTask := range signature.OnError {
		// Pass error as a first argument to error callbacks
		args := append([]tasks.Arg{{
			Type:  "string",
			Value: taskErr.Error(),
		}}, errorTask.Args...)
		errorTask.Args = args
		worker.server.SendTask(errorTask)
	}

	return nil
}

// Returns true if the worker uses AMQP backend
func (worker *Worker) hasAMQPBackend() bool {
	_, ok := worker.server.GetBackend().(*backends.AMQPBackend)
	return ok
}<|MERGE_RESOLUTION|>--- conflicted
+++ resolved
@@ -55,11 +55,7 @@
 			retry, err := broker.StartConsuming(worker.ConsumerTag, worker.Concurrency, worker)
 
 			if retry {
-<<<<<<< HEAD
-				log.ERROR.Printf("Start consuming error: %s", err)
-=======
 				log.WARNING.Printf("Broker failed with error: %s", err)
->>>>>>> 0805f591
 			} else {
 				errorsChan <- err // stop the goroutine
 				return
