--- conflicted
+++ resolved
@@ -10,10 +10,10 @@
 var (
 	// Start with sensible default values
 	cnf = &Config{
-		Broker:          "amqp://guest:guest@localhost:5672/",
-		DefaultQueue:    "machinery_tasks",
-		ResultBackend:   "amqp://guest:guest@localhost:5672/",
-		ResultsExpireIn: 3600,
+		Broker:             "amqp://guest:guest@localhost:5672/",
+		DefaultQueue:       "machinery_tasks",
+		ResultBackend:      "amqp://guest:guest@localhost:5672/",
+		ResultsExpireIn:    3600,
 		AMQP: &AMQPConfig{
 			Exchange:      "machinery_exchange",
 			ExchangeType:  "direct",
@@ -29,23 +29,13 @@
 
 // Config holds all configuration for our program
 type Config struct {
-<<<<<<< HEAD
-	Broker             string       `yaml:"broker" envconfig:"BROKER"`
-	DefaultQueue       string       `yaml:"default_queue" envconfig:"DEFAULT_QUEUE"`
-	ResultBackend      string       `yaml:"result_backend" envconfig:"RESULT_BACKEND"`
-	ResultsExpireIn    int          `yaml:"results_expire_in" envconfig:"RESULTS_EXPIRE_IN"`
-	MaxWorkerInstances int          `yaml:"max_worker_instances" envconfig:"MAX_WORKER_INSTANCES"`
-	AMQP               *AMQPConfig  `yaml:"amqp"`
+	Broker             string      `yaml:"broker" envconfig:"BROKER"`
+	DefaultQueue       string      `yaml:"default_queue" envconfig:"DEFAULT_QUEUE"`
+	ResultBackend      string      `yaml:"result_backend" envconfig:"RESULT_BACKEND"`
+	ResultsExpireIn    int         `yaml:"results_expire_in" envconfig:"RESULTS_EXPIRE_IN"`
+	AMQP               *AMQPConfig `yaml:"amqp"`
 	Kafka              *KafkaConfig `yaml:"kafka"`
 	TLSConfig          *tls.Config
-=======
-	Broker          string      `yaml:"broker" envconfig:"BROKER"`
-	DefaultQueue    string      `yaml:"default_queue" envconfig:"DEFAULT_QUEUE"`
-	ResultBackend   string      `yaml:"result_backend" envconfig:"RESULT_BACKEND"`
-	ResultsExpireIn int         `yaml:"results_expire_in" envconfig:"RESULTS_EXPIRE_IN"`
-	AMQP            *AMQPConfig `yaml:"amqp"`
-	TLSConfig       *tls.Config
->>>>>>> 11a0fba2
 }
 
 // QueueBindingArgs arguments which are used when binding to the exchange
