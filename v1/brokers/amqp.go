package brokers

import (
	"encoding/json"
	"errors"
	"fmt"
	"sync"
	"time"

	"github.com/streadway/amqp"
	"github.com/vidmed/machinery/v1/common"
	"github.com/vidmed/machinery/v1/config"
	"github.com/vidmed/machinery/v1/log"
	"github.com/vidmed/machinery/v1/tasks"
)

// AMQPBroker represents an AMQP broker
type AMQPBroker struct {
	Broker
	common.AMQPConnector
	processingWG sync.WaitGroup // use wait group to make sure task processing completes on interrupt signal
}

// NewAMQPBroker creates new AMQPBroker instance
func NewAMQPBroker(cnf *config.Config) Interface {
	return &AMQPBroker{Broker: New(cnf), AMQPConnector: common.AMQPConnector{}}
}

// StartConsuming enters a loop and waits for incoming messages
func (b *AMQPBroker) StartConsuming(consumerTag string, concurrency int, taskProcessor TaskProcessor) (bool, error) {
	b.startConsuming(consumerTag, taskProcessor)

	conn, channel, queue, _, amqpCloseChan, err := b.Connect(
		b.cnf.Broker,
		b.cnf.TLSConfig,
		b.cnf.AMQP.Exchange,     // exchange name
		b.cnf.AMQP.ExchangeType, // exchange type
		b.cnf.DefaultQueue,      // queue name
		true,                    // queue durable
		false,                   // queue delete when unused
		b.cnf.AMQP.BindingKey, // queue binding key
		nil, // exchange declare args
		nil, // queue declare args
		amqp.Table(b.cnf.AMQP.QueueBindingArgs), // queue binding args
	)
	if err != nil {
		b.retryFunc(b.retryStopChan)
		return b.retry.Get(), err
	}
	defer b.Close(channel, conn)

	if err = channel.Qos(
		b.cnf.AMQP.PrefetchCount,
		0,     // prefetch size
		false, // global
	); err != nil {
		return b.retry.Get(), fmt.Errorf("Channel qos error: %s", err)
	}

	deliveries, err := channel.Consume(
		queue.Name,  // queue
		consumerTag, // consumer tag
		false,       // auto-ack
		false,       // exclusive
		false,       // no-local
		false,       // no-wait
		nil,         // arguments
	)
	if err != nil {
		return b.retry.Get(), fmt.Errorf("Queue consume error: %s", err)
	}

	log.INFO.Print("[*] Waiting for messages. To exit press CTRL+C")

	if err := b.consume(deliveries, concurrency, taskProcessor, amqpCloseChan); err != nil {
		return b.retry.Get(), err
	}

<<<<<<< HEAD
	return b.retry.Get(), nil
=======
	// Waiting for any tasks being processed to finish
	b.processingWG.Wait()

	return b.retry, nil
>>>>>>> 0805f591
}

// StopConsuming quits the loop
func (b *AMQPBroker) StopConsuming() {
	b.stopConsuming()

	// Waiting for any tasks being processed to finish
	b.processingWG.Wait()
}

// Publish places a new message on the default queue
func (b *AMQPBroker) Publish(signature *tasks.Signature) error {
	// Adjust routing key (this decides which queue the message will be published to)
	AdjustRoutingKey(b, signature)

	msg, err := json.Marshal(signature)
	if err != nil {
		return fmt.Errorf("JSON marshal error: %s", err)
	}

	// Check the ETA signature field, if it is set and it is in the future,
	// delay the task
	if signature.ETA != nil {
		now := time.Now().UTC()

		if signature.ETA.After(now) {
			delayMs := int64(signature.ETA.Sub(now) / time.Millisecond)

			return b.delay(signature, delayMs)
		}
	}

	conn, channel, _, confirmsChan, _, err := b.Connect(
		b.cnf.Broker,
		b.cnf.TLSConfig,
		b.cnf.AMQP.Exchange,     // exchange name
		b.cnf.AMQP.ExchangeType, // exchange type
		signature.RoutingKey,    // queue name
		true,                    // queue durable
		false,                   // queue delete when unused
		b.cnf.AMQP.BindingKey, // queue binding key
		nil, // exchange declare args
		nil, // queue declare args
		amqp.Table(b.cnf.AMQP.QueueBindingArgs), // queue binding args
	)
	if err != nil {
		return err
	}
	defer b.Close(channel, conn)

	if err := channel.Publish(
		b.cnf.AMQP.Exchange,  // exchange name
		signature.RoutingKey, // routing key
		false,                // mandatory
		false,                // immediate
		amqp.Publishing{
			Headers:      amqp.Table(signature.Headers),
			ContentType:  "application/json",
			Body:         msg,
			DeliveryMode: amqp.Persistent,
		},
	); err != nil {
		return err
	}

	confirmed := <-confirmsChan

	if confirmed.Ack {
		return nil
	}

	return fmt.Errorf("Failed delivery of delivery tag: %v", confirmed.DeliveryTag)
}

// consume takes delivered messages from the channel and manages a worker pool
// to process tasks concurrently
func (b *AMQPBroker) consume(deliveries <-chan amqp.Delivery, concurrency int, taskProcessor TaskProcessor, amqpCloseChan <-chan *amqp.Error) error {
	pool := make(chan struct{}, concurrency)

	// initialize worker pool with maxWorkers workers
	go func() {
		for i := 0; i < concurrency; i++ {
			pool <- struct{}{}
		}
	}()

	errorsChan := make(chan error, 1)
	doNotWait := make(chan struct{}, 1)

	for {
		// try to read errorsChan as earlier as possible
		select {
		case err := <-errorsChan:
			return err
		default:
		}

		select {
		case amqpErr := <-amqpCloseChan:
			return amqpErr
		case err := <-errorsChan:
			return err
		case d := <-deliveries:
			if concurrency > 0 {
				// get worker from pool (blocks until one is available)
				// if we got an error we should not run the worker and quiet
				select {
				case <-pool:
				case <-doNotWait:
					continue
				}
			}
<<<<<<< HEAD
			wg.Add(1)
=======

			b.processingWG.Add(1)
>>>>>>> 0805f591

			// Consume the task inside a gotourine so multiple tasks
			// can be processed concurrently
			go func() {
				if err := b.consumeOne(d, taskProcessor); err != nil {
					select {
					case errorsChan <- err:
						// non-blocking write to doNotWait channel
						// to tell not to run worker
						select {
						case doNotWait <- struct{}{}:
						default:
						}
					default:
					}
				}

				b.processingWG.Done()

				if concurrency > 0 {
					// give worker back to pool
					pool <- struct{}{}
				}
			}()
		case <-b.stopChan:
			return nil
		}
	}
}

// consumeOne processes a single message using TaskProcessor
func (b *AMQPBroker) consumeOne(d amqp.Delivery, taskProcessor TaskProcessor) error {
	if len(d.Body) == 0 {
		d.Nack(true, false)                            // multiple, requeue
		return errors.New("Received an empty message") // RabbitMQ down?
	}

	var multiple, requeue = false, false

	// Unmarshal message body into signature struct
	signature := new(tasks.Signature)
	if err := json.Unmarshal(d.Body, signature); err != nil {
		d.Nack(multiple, requeue)
		return NewErrCouldNotUnmarshaTaskSignature(d.Body, err)
	}

	// If the task is not registered, we nack it and requeue,
	// there might be different workers for processing specific tasks
	if !b.IsTaskRegistered(signature.Name) {
<<<<<<< HEAD
		log.ERROR.Printf("Task %q is not registered. Requeue", signature.Name)
		d.Nack(false, true) // multiple, requeue
=======
		if !d.Redelivered {
			requeue = true
			log.INFO.Printf("Requeing message: %s", d.Body)
		}
		d.Nack(multiple, requeue)
>>>>>>> 0805f591
		return nil
	}

	log.INFO.Printf("Received new message: %s", d.Body)

	err := taskProcessor.Process(signature)
	d.Ack(multiple)
	return err
}

// delay a task by delayDuration miliseconds, the way it works is a new queue
// is created without any consumers, the message is then published to this queue
// with appropriate ttl expiration headers, after the expiration, it is sent to
// the proper queue with consumers
func (b *AMQPBroker) delay(signature *tasks.Signature, delayMs int64) error {
	if delayMs <= 0 {
		return errors.New("Cannot delay task by 0ms")
	}

	message, err := json.Marshal(signature)
	if err != nil {
		return fmt.Errorf("JSON marshal error: %s", err)
	}

	// It's necessary to redeclare the queue each time (to zero its TTL timer).
	queueName := fmt.Sprintf(
		"delay.%d.%s.%s",
		delayMs, // delay duration in mileseconds
		b.cnf.AMQP.Exchange,
		b.cnf.AMQP.BindingKey, // routing key
	)
	declareQueueArgs := amqp.Table{
		// Exchange where to send messages after TTL expiration.
		"x-dead-letter-exchange": b.cnf.AMQP.Exchange,
		// Routing key which use when resending expired messages.
		"x-dead-letter-routing-key": b.cnf.AMQP.BindingKey,
		// Time in milliseconds
		// after that message will expire and be sent to destination.
		"x-message-ttl": delayMs,
		// Time after that the queue will be deleted.
		"x-expires": delayMs * 2,
	}
	conn, channel, _, _, _, err := b.Connect(
		b.cnf.Broker,
		b.cnf.TLSConfig,
		b.cnf.AMQP.Exchange,                     // exchange name
		b.cnf.AMQP.ExchangeType,                 // exchange type
		queueName,                               // queue name
		true,                                    // queue durable
		false,                                   // queue delete when unused
		queueName,                               // queue binding key
		nil,                                     // exchange declare args
		declareQueueArgs,                        // queue declare args
		amqp.Table(b.cnf.AMQP.QueueBindingArgs), // queue binding args
	)
	if err != nil {
		return err
	}
	defer b.Close(channel, conn)

	if err := channel.Publish(
		b.cnf.AMQP.Exchange, // exchange
		queueName,           // routing key
		false,               // mandatory
		false,               // immediate
		amqp.Publishing{
			Headers:      amqp.Table(signature.Headers),
			ContentType:  "application/json",
			Body:         message,
			DeliveryMode: amqp.Persistent,
		},
	); err != nil {
		return err
	}

	return nil
}<|MERGE_RESOLUTION|>--- conflicted
+++ resolved
@@ -45,7 +45,7 @@
 	)
 	if err != nil {
 		b.retryFunc(b.retryStopChan)
-		return b.retry.Get(), err
+		return b.retry, err
 	}
 	defer b.Close(channel, conn)
 
@@ -54,7 +54,7 @@
 		0,     // prefetch size
 		false, // global
 	); err != nil {
-		return b.retry.Get(), fmt.Errorf("Channel qos error: %s", err)
+		return b.retry, fmt.Errorf("Channel qos error: %s", err)
 	}
 
 	deliveries, err := channel.Consume(
@@ -67,23 +67,19 @@
 		nil,         // arguments
 	)
 	if err != nil {
-		return b.retry.Get(), fmt.Errorf("Queue consume error: %s", err)
+		return b.retry, fmt.Errorf("Queue consume error: %s", err)
 	}
 
 	log.INFO.Print("[*] Waiting for messages. To exit press CTRL+C")
 
 	if err := b.consume(deliveries, concurrency, taskProcessor, amqpCloseChan); err != nil {
-		return b.retry.Get(), err
-	}
-
-<<<<<<< HEAD
-	return b.retry.Get(), nil
-=======
+		return b.retry, err
+	}
+
 	// Waiting for any tasks being processed to finish
 	b.processingWG.Wait()
 
 	return b.retry, nil
->>>>>>> 0805f591
 }
 
 // StopConsuming quits the loop
@@ -196,12 +192,8 @@
 					continue
 				}
 			}
-<<<<<<< HEAD
-			wg.Add(1)
-=======
 
 			b.processingWG.Add(1)
->>>>>>> 0805f591
 
 			// Consume the task inside a gotourine so multiple tasks
 			// can be processed concurrently
@@ -251,16 +243,11 @@
 	// If the task is not registered, we nack it and requeue,
 	// there might be different workers for processing specific tasks
 	if !b.IsTaskRegistered(signature.Name) {
-<<<<<<< HEAD
-		log.ERROR.Printf("Task %q is not registered. Requeue", signature.Name)
-		d.Nack(false, true) // multiple, requeue
-=======
 		if !d.Redelivered {
 			requeue = true
 			log.INFO.Printf("Requeing message: %s", d.Body)
 		}
 		d.Nack(multiple, requeue)
->>>>>>> 0805f591
 		return nil
 	}
 
