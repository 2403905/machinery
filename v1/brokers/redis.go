package brokers

import (
	"encoding/json"
	"fmt"
	"sync"
	"time"

	"github.com/garyburd/redigo/redis"
	"github.com/vidmed/machinery/v1/common"
	"github.com/vidmed/machinery/v1/config"
	"github.com/vidmed/machinery/v1/log"
	"github.com/vidmed/machinery/v1/tasks"
	"gopkg.in/redsync.v1"
)

var redisDelayedTasksKey = "delayed_tasks"

// RedisBroker represents a Redis broker
type RedisBroker struct {
	host              string
	password          string
	db                int
	pool              *redis.Pool
	stopReceivingChan chan int
	stopDelayedChan   chan int
	processingWG      sync.WaitGroup // use wait group to make sure task processing completes on interrupt signal
	receivingWG       sync.WaitGroup
	delayedWG         sync.WaitGroup
	// If set, path to a socket file overrides hostname
	socketPath string
	redsync    *redsync.Redsync
	Broker
	common.RedisConnector
}

// NewRedisBroker creates new RedisBroker instance
func NewRedisBroker(cnf *config.Config, host, password, socketPath string, db int) Interface {
	b := &RedisBroker{Broker: New(cnf)}
	b.host = host
	b.db = db
	b.password = password
	b.socketPath = socketPath

	return b
}

// StartConsuming enters a loop and waits for incoming messages
func (b *RedisBroker) StartConsuming(consumerTag string, concurrency int, taskProcessor TaskProcessor) (bool, error) {
	b.startConsuming(consumerTag, taskProcessor)

	b.pool = nil
	conn := b.open()
	defer conn.Close()
	defer b.pool.Close()

	// Ping the server to make sure connection is live
	_, err := conn.Do("PING")
	if err != nil {
		b.retryFunc(b.retryStopChan)
		return b.retry.Get(), err
	}

	// Channels and wait groups used to properly close down goroutines
	b.stopReceivingChan = make(chan int)
	b.stopDelayedChan = make(chan int)
	b.receivingWG.Add(1)
	b.delayedWG.Add(1)

	// Channel to which we will push tasks ready for processing by worker
	deliveries := make(chan []byte)

	// A receivig goroutine keeps popping messages from the queue by BLPOP
	// If the message is valid and can be unmarshaled into a proper structure
	// we send it to the deliveries channel
	go func() {
		defer b.receivingWG.Done()

		log.INFO.Print("[*] Waiting for messages. To exit press CTRL+C")

		for {
			select {
			// A way to stop this goroutine from b.StopConsuming
			case <-b.stopReceivingChan:
				return
			default:
				task, err := b.nextTask(b.cnf.DefaultQueue)
				if err != nil {
					continue
				}

				deliveries <- task
			}
		}
	}()

	// A goroutine to watch for delayed tasks and push them to deliveries
	// channel for consumption by the worker
	go func() {
		defer b.delayedWG.Done()

		for {
			select {
			// A way to stop this goroutine from b.StopConsuming
			case <-b.stopDelayedChan:
				return
			default:
				task, err := b.nextDelayedTask(redisDelayedTasksKey)
				if err != nil {
					continue
				}

				signature := new(tasks.Signature)
				if err := json.Unmarshal(task, signature); err != nil {
					log.ERROR.Print(NewErrCouldNotUnmarshaTaskSignature(task, err))
				}

				if err := b.Publish(signature); err != nil {
					log.ERROR.Print(err)
				}
			}
		}
	}()

	if err := b.consume(deliveries, concurrency, taskProcessor); err != nil {
		return b.retry.Get(), err
	}

<<<<<<< HEAD
	return b.retry.Get(), nil
=======
	// Waiting for any tasks being processed to finish
	b.processingWG.Wait()

	return b.retry, nil
>>>>>>> 0805f591
}

// StopConsuming quits the loop
func (b *RedisBroker) StopConsuming() {
	// Stop the receiving goroutine
	b.stopReceivingChan <- 1
	// Waiting for the receiving goroutine to have stopped
	b.receivingWG.Wait()

	// Stop the delayed tasks goroutine
	b.stopDelayedChan <- 1
	// Waiting for the delayed tasks goroutine to have stopped
	b.delayedWG.Wait()

	b.stopConsuming()

	// Waiting for any tasks being processed to finish
	b.processingWG.Wait()
}

// Publish places a new message on the default queue
func (b *RedisBroker) Publish(signature *tasks.Signature) error {
	// Adjust routing key (this decides which queue the message will be published to)
	AdjustRoutingKey(b, signature)

	msg, err := json.Marshal(signature)
	if err != nil {
		return fmt.Errorf("JSON marshal error: %s", err)
	}

	conn := b.open()
	defer conn.Close()

	// Check the ETA signature field, if it is set and it is in the future,
	// delay the task
	if signature.ETA != nil {
		now := time.Now().UTC()

		if signature.ETA.After(now) {
			score := signature.ETA.UnixNano()
			_, err = conn.Do("ZADD", redisDelayedTasksKey, score, msg)
			return err
		}
	}

	_, err = conn.Do("RPUSH", signature.RoutingKey, msg)
	return err
}

// GetPendingTasks returns a slice of task signatures waiting in the queue
func (b *RedisBroker) GetPendingTasks(queue string) ([]*tasks.Signature, error) {
	conn := b.open()
	defer conn.Close()

	if queue == "" {
		queue = b.cnf.DefaultQueue
	}
	bytes, err := conn.Do("LRANGE", queue, 0, 10)
	if err != nil {
		return nil, err
	}
	results, err := redis.ByteSlices(bytes, err)
	if err != nil {
		return nil, err
	}

	taskSignatures := make([]*tasks.Signature, len(results))
	for i, result := range results {
		signature := new(tasks.Signature)
		if err := json.Unmarshal(result, signature); err != nil {
			return nil, err
		}
		taskSignatures[i] = signature
	}
	return taskSignatures, nil
}

// consume takes delivered messages from the channel and manages a worker pool
// to process tasks concurrently
func (b *RedisBroker) consume(deliveries <-chan []byte, concurrency int, taskProcessor TaskProcessor) error {
	pool := make(chan struct{}, concurrency)

	// initialize worker pool with maxWorkers workers
	go func() {
		for i := 0; i < concurrency; i++ {
			pool <- struct{}{}
		}
	}()

	errorsChan := make(chan error, concurrency*2)

	for {
		select {
		case err := <-errorsChan:
			return err
		case d := <-deliveries:
			if concurrency > 0 {
				// get worker from pool (blocks until one is available)
				<-pool
			}

			b.processingWG.Add(1)

			// Consume the task inside a gotourine so multiple tasks
			// can be processed concurrently
			go func() {
				if err := b.consumeOne(d, taskProcessor); err != nil {
					errorsChan <- err
				}

				b.processingWG.Done()

				if concurrency > 0 {
					// give worker back to pool
					pool <- struct{}{}
				}
			}()
		case <-b.Broker.stopChan:
			return nil
		}
	}
}

// consumeOne processes a single message using TaskProcessor
func (b *RedisBroker) consumeOne(delivery []byte, taskProcessor TaskProcessor) error {
	signature := new(tasks.Signature)
	if err := json.Unmarshal(delivery, signature); err != nil {
		return NewErrCouldNotUnmarshaTaskSignature(delivery, err)
	}

	// If the task is not registered, we requeue it,
	// there might be different workers for processing specific tasks
	if !b.IsTaskRegistered(signature.Name) {
		conn := b.open()
		defer conn.Close()

		log.ERROR.Printf("Task %q is not registered. Requeue", sig.Name)
		conn.Do("RPUSH", b.cnf.DefaultQueue, delivery)
		return nil
	}

	log.INFO.Printf("Received new message: %s", delivery)

	return taskProcessor.Process(signature)
}

// nextTask pops next available task from the default queue
func (b *RedisBroker) nextTask(queue string) (result []byte, err error) {
	conn := b.open()
	defer conn.Close()

	items, err := redis.ByteSlices(conn.Do("BLPOP", queue, 1))
	if err != nil {
		return []byte{}, err
	}

	// items[0] - the name of the key where an element was popped
	// items[1] - the value of the popped element
	if len(items) != 2 {
		return []byte{}, redis.ErrNil
	}

	result = items[1]

	return result, nil
}

// nextDelayedTask pops a value from the ZSET key using WATCH/MULTI/EXEC commands.
// https://github.com/garyburd/redigo/blob/master/redis/zpop_example_test.go
func (b *RedisBroker) nextDelayedTask(key string) (result []byte, err error) {
	conn := b.open()
	defer conn.Close()

	defer func() {
		// Return connection to normal state on error.
		// https://redis.io/commands/discard
		if err != nil {
			conn.Do("DISCARD")
		}
	}()

	var (
		items [][]byte
		reply interface{}
	)

	for {
		// Space out queries to ZSET to 20ms intervals so we don't bombard redis
		// server with relentless ZRANGEBYSCOREs
		<-time.After(20 * time.Millisecond)

		if _, err = conn.Do("WATCH", key); err != nil {
			return
		}

		now := time.Now().UTC().UnixNano()

		// https://redis.io/commands/zrangebyscore
		items, err = redis.ByteSlices(conn.Do(
			"ZRANGEBYSCORE",
			key,
			0,
			now,
			"LIMIT",
			0,
			1,
		))
		if err != nil {
			return
		}
		if len(items) != 1 {
			err = redis.ErrNil
			return
		}

		conn.Send("MULTI")
		conn.Send("ZREM", key, items[0])
		reply, err = conn.Do("EXEC")
		if err != nil {
			return
		}

		if reply != nil {
			result = items[0]
			break
		}
	}

	return
}

// open returns or creates instance of Redis connection
func (b *RedisBroker) open() redis.Conn {
	if b.pool == nil {
		b.pool = b.NewPool(b.socketPath, b.host, b.password, b.db)
	}
	if b.redsync == nil {
		var pools = []redsync.Pool{b.pool}
		b.redsync = redsync.New(pools)
	}
	return b.pool.Get()
}<|MERGE_RESOLUTION|>--- conflicted
+++ resolved
@@ -58,7 +58,7 @@
 	_, err := conn.Do("PING")
 	if err != nil {
 		b.retryFunc(b.retryStopChan)
-		return b.retry.Get(), err
+		return b.retry, err
 	}
 
 	// Channels and wait groups used to properly close down goroutines
@@ -123,17 +123,13 @@
 	}()
 
 	if err := b.consume(deliveries, concurrency, taskProcessor); err != nil {
-		return b.retry.Get(), err
-	}
-
-<<<<<<< HEAD
-	return b.retry.Get(), nil
-=======
+		return b.retry, err
+	}
+
 	// Waiting for any tasks being processed to finish
 	b.processingWG.Wait()
 
 	return b.retry, nil
->>>>>>> 0805f591
 }
 
 // StopConsuming quits the loop
